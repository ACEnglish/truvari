--- conflicted
+++ resolved
@@ -128,24 +128,13 @@
                     entry.samples[sample][key] = o_entry.samples[sample][key]
                 except TypeError:
                     # Happens for things like PL when one is null but its expecting a tuple
-                    logging.debug(
-                        "Unable to set FORMAT %s for sample %s", key, sample)
-<<<<<<< HEAD
+                    logging.debug("Unable to set FORMAT %s for sample %s", key, sample)
                     logging.debug("Kept entry: %s:%d %s", entry.chrom, entry.pos, entry.id)
                     logging.debug("Colap entry: %s:%d %s", o_entry.chrom, o_entry.pos, o_entry.id)
-=======
-                    logging.warning("Kept entry: %s:%d %s", entry.chrom, entry.pos, entry.id)
-                    logging.warning("Colap entry: %s:%d %s", o_entry.chrom, o_entry.pos, o_entry.id)
->>>>>>> c4468f5f
                 except KeyError:
                     logging.debug("Unshared format %s in sample %s ignored for pair %s:%d %s %s:%d %s",
                                   key, sample, entry.chrom, entry.pos, entry.id, o_entry.chrom,
                                   o_entry.pos, o_entry.id)
-<<<<<<< HEAD
-=======
-
->>>>>>> c4468f5f
-
     return entry, n_consolidate
 
 
