--- conflicted
+++ resolved
@@ -1,125 +1,63 @@
 """
-Full documentation at https://github.com/spiralgenetics/truvari/wiki
+The ``truvari` library provides methods for comparing vcf entries and calculating performance metrics for discovery
+performance
 
-See `help()` of specific functions / objects for details
-
-methods:
-:meth:`allele_freq_annos`
-:meth:`bed_ranges`
-:meth:`cmd_exe`
-:meth:`copy_entry`
-:meth:`create_pos_haplotype`
-:meth:`entry_boundaries`
-:meth:`entry_create_haplotype`
-:meth:`entry_gt_comp`
-:meth:`entry_is_present`
-:meth:`entry_pctsim`
-:meth:`entry_reciprocal_overlap`
-:meth:`entry_same_variant_type`
-:meth:`entry_size`
-:meth:`entry_size_similarity`
-:meth:`entry_to_key`
-:meth:`entry_variant_type`
-:meth:`fetch_coords`
-:meth:`filter_value`
-:meth:`get_gt`
-:meth:`get_scalebin`
-:meth:`get_sizebin`
-:meth:`get_svtype`
-:meth:`help_unknown_cmd`
-:meth:`make_interval_tree`
-:meth:`match_sorter`
-:meth:`optimize_df_memory`
-:meth:`overlaps`
-:meth:`reciprocal_overlap`
-:meth:`ref_ranges`
-:meth:`restricted_float`
-:meth:`setup_logging`
-:meth:`setup_progressbar`
-:meth:`sizesim`
-:meth:`vcf_to_df`
-:meth:`weighted_score`
-
-objects:
-:class:`GT`
-:class:`GenomeTree`
-:class:`LogFileStderr`
-:class:`SV`
-
-data:
-:data:`truvari.HEADERMAT`
-:data:`truvari.MATCHRESULT`
-:data:`truvari.QUALBINS`
-:data:`truvari.SVTYTYPE`
-:data:`truvari.SZBINMAX`
-:data:`truvari.SZBINS`
-:data:`truvari.SZBINTYPE`
+User Manual:
+    https://github.com/spiralgenetics/truvari
 """
-<<<<<<< HEAD
-
-__version__ = '3.1.0-dev'
-
-from truvari.vcf2df import (
-    GT,
-    QUALBINS,
-    SV,
-    SVTYTYPE,
-    SZBINMAX,
-    SZBINS,
-    SZBINTYPE,
-    get_gt,
-    get_scalebin,
-    get_sizebin,
-    get_svtype,
-    optimize_df_memory,
-    vcf_to_df,
-)
-
-from truvari.annos.af_calc import (
-    allele_freq_annos
-)
-
-from truvari.genome_tree import (
-    GenomeTree,
-    make_interval_tree
-)
-
-
-=======
 __version__ = '3.0.1'
->>>>>>> 7977f569
 from truvari.utils import (
-    HEADERMAT,
+    StatsBox,
+    setup_progressbar,
     LogFileStderr,
-    MATCHRESULT,
-    bed_ranges,
-    cmd_exe,
-    copy_entry,
-    help_unknown_cmd,
-    ref_ranges,
-    restricted_float,
     setup_logging,
-    setup_progressbar,
+    cmd_exe
 )
 
 from truvari.comparisons import (
+    entry_is_variant,
+    entry_to_key,
+    sizesim,
+    entry_size_similarity,
+    entry_gt_comp,
+    create_haplotype,
     create_pos_haplotype,
+    entry_pctsim,
+    overlaps,
+    entry_variant_type,
+    same_variant_type,
+    fetch_coords,
     entry_boundaries,
-    entry_create_haplotype,
-    entry_gt_comp,
-    entry_is_present,
-    entry_pctsim,
+    entry_size,
+    weighted_score,
+    reciprocal_overlap,
     entry_reciprocal_overlap,
-    entry_same_variant_type,
-    entry_size,
-    entry_size_similarity,
-    entry_to_key,
-    entry_variant_type,
-    fetch_coords,
+    is_sv,
     filter_value,
     match_sorter,
-    overlaps,
-    reciprocal_overlap,
-    sizesim,
-    weighted_score,
+    copy_entry
+)
+
+from truvari.genome_tree import *
+
+from truvari.giab_report import make_giabreport
+
+from truvari.stats import (
+    SZBINS,
+    SZBINMAX,
+    QUALBINS,
+    GT,
+    SV,
+    get_svtype,
+    get_sizebin,
+    get_gt,
+    get_scalebin
+)
+
+from truvari.annos.af_calc import allele_freq_annos
+
+from truvari.vcf2df import (
+    vcf_to_df,
+    SZBINTYPE,
+    SVTYTYPE
 )