--- conflicted
+++ resolved
@@ -17,12 +17,7 @@
         <text x="32.5" y="14">coverage</text>
     </g>
     <g fill="#fff" text-anchor="middle" font-family="DejaVu Sans,Verdana,Geneva,sans-serif" font-size="11">
-<<<<<<< HEAD
-        <text x="83.0" y="15" fill="#010101" fill-opacity=".3">88%</text>
-        <text x="82.0" y="14">88%</text>
-=======
         <text x="83.0" y="15" fill="#010101" fill-opacity=".3">91%</text>
         <text x="82.0" y="14">91%</text>
->>>>>>> 86b8abe9
     </g>
 </svg>